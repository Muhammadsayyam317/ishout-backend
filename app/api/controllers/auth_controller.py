--- conflicted
+++ resolved
@@ -7,25 +7,17 @@
 from app.models.user_model import (
     CompanyRegistrationRequest,
     UserLoginRequest,
-    LoginResponse,
     UserResponse,
     UserRole,
     UserStatus,
     PasswordChangeRequest,
     UserUpdateRequest,
-    UserCampaignResponse,
 )
-<<<<<<< HEAD
 from app.db.connection import get_db
 from app.config import config
 
 
-db = get_db()
-=======
-from app.db.connection import get_sync_db
-from app.api.controllers.campaign_controller import get_campaign_by_id
-from app.config import config
->>>>>>> d0da4e9b
+# Removed eager DB retrieval to avoid initialization at import time
 
 
 def hash_password(password: str) -> str:
@@ -47,7 +39,6 @@
 def create_access_token(data: dict) -> str:
     """Create JWT access token"""
     if not config.JWT_SECRET_KEY:
-<<<<<<< HEAD
         raise ValueError("JWT Secret Key is not configured in environment variables")
     to_encode = data.copy()
     expire = datetime.now(datetime.UTC) + timedelta(
@@ -57,13 +48,6 @@
     encoded_jwt = jwt.encode(
         to_encode, config.JWT_SECRET_KEY, algorithm=config.JWT_ALGORITHM
     )
-=======
-        raise ValueError("JWT_SECRET_KEY not configured in environment variables")
-    to_encode = data.copy()
-    expire = datetime.utcnow() + timedelta(minutes=config.JWT_ACCESS_TOKEN_EXPIRE_MINUTES)
-    to_encode.update({"exp": expire})
-    encoded_jwt = jwt.encode(to_encode, config.JWT_SECRET_KEY, algorithm=config.JWT_ALGORITHM)
->>>>>>> d0da4e9b
     return encoded_jwt
 
 
@@ -72,13 +56,9 @@
     try:
         if not config.JWT_SECRET_KEY:
             return None
-<<<<<<< HEAD
         payload = jwt.decode(
             token, config.JWT_SECRET_KEY, algorithms=[config.JWT_ALGORITHM]
         )
-=======
-        payload = jwt.decode(token, config.JWT_SECRET_KEY, algorithms=[config.JWT_ALGORITHM])
->>>>>>> d0da4e9b
         return payload
     except jwt.ExpiredSignatureError:
         return None
@@ -88,17 +68,9 @@
 
 async def register_company(request_data: CompanyRegistrationRequest) -> Dict[str, Any]:
     try:
-<<<<<<< HEAD
+        db = get_db()
         users_collection = db.get_collection("users")
         existing_user = await users_collection.find_one({"email": request_data.email})
-=======
-        # Get database connection (singleton, already initialized at app startup)
-        db = get_sync_db()
-        
-        # Check if user already exists
-        users_collection = db["users"]
-        existing_user = users_collection.find_one({"email": request_data.email})
->>>>>>> d0da4e9b
         if existing_user:
             return {"error": "User with this email already exists"}
         # Hash password
@@ -120,7 +92,7 @@
         }
 
         # Insert user
-        result = users_collection.insert_one(user_doc)
+        result = await users_collection.insert_one(user_doc)
         user_id = str(result.inserted_id)
 
         # Create access token
@@ -160,18 +132,9 @@
 
 async def login_user(request_data: UserLoginRequest) -> Dict[str, Any]:
     try:
-<<<<<<< HEAD
+        db = get_db()
         users_collection = db.get_collection("users")
         user = await users_collection.find_one({"email": request_data.email})
-=======
-        # Get database connection (singleton, already initialized at app startup)
-        db = get_sync_db()
-        
-        # Find user by email
-        users_collection = db["users"]
-        user = users_collection.find_one({"email": request_data.email})
-        
->>>>>>> d0da4e9b
         if not user:
             return {"error": "Invalid email or password"}
         if user["status"] != UserStatus.ACTIVE:
@@ -216,17 +179,9 @@
 async def get_user_profile(user_id: str) -> Dict[str, Any]:
     """Get user profile by ID"""
     try:
-<<<<<<< HEAD
+        db = get_db()
         users_collection = db.get_collection("users")
         user = await users_collection.find_one({"_id": ObjectId(user_id)})
-=======
-        # Get database connection (singleton, already initialized at app startup)
-        db = get_sync_db()
-        
-        users_collection = db["users"]
-        user = users_collection.find_one({"_id": ObjectId(user_id)})
-        
->>>>>>> d0da4e9b
         if not user:
             return {"error": "User not found"}
 
@@ -256,17 +211,9 @@
 ) -> Dict[str, Any]:
     """Update user profile"""
     try:
-<<<<<<< HEAD
-        users_collection = db.collection("users")
-=======
-        # Get database connection (singleton, already initialized at app startup)
-        db = get_sync_db()
-        
-        users_collection = db["users"]
-        
-        # Check if user exists
->>>>>>> d0da4e9b
-        user = users_collection.find_one({"_id": ObjectId(user_id)})
+        db = get_db()
+        users_collection = db.get_collection("users")
+        user = await users_collection.find_one({"_id": ObjectId(user_id)})
         if not user:
             return {"error": "User not found"}
         # Prepare update data
@@ -283,7 +230,7 @@
             update_data["company_size"] = request_data.company_size
 
         # Update user
-        result = users_collection.update_one(
+        result = await users_collection.update_one(
             {"_id": ObjectId(user_id)}, {"$set": update_data}
         )
 
@@ -302,18 +249,9 @@
 ) -> Dict[str, Any]:
     """Change user password"""
     try:
-<<<<<<< HEAD
+        db = get_db()
         users_collection = db.get_collection("users")
         user = await users_collection.find_one({"_id": ObjectId(user_id)})
-=======
-        # Get database connection (singleton, already initialized at app startup)
-        db = get_sync_db()
-        
-        users_collection = db["users"]
-        
-        # Get user
-        user = users_collection.find_one({"_id": ObjectId(user_id)})
->>>>>>> d0da4e9b
         if not user:
             return {"error": "User not found"}
         # Verify current password
@@ -346,19 +284,9 @@
 
 async def _get_campaign_lightweight(campaign_id: str) -> Dict[str, Any]:
     try:
-<<<<<<< HEAD
-
+        db = get_db()
         campaigns_collection = db.get_collection("campaigns")
         campaign = await campaigns_collection.find_one({"_id": ObjectId(campaign_id)})
-=======
-        # Get database connection (singleton, already initialized at app startup)
-        db = get_sync_db()
-        
-        campaigns_collection = db["campaigns"]
-        
-        # Get campaign
-        campaign = campaigns_collection.find_one({"_id": ObjectId(campaign_id)})
->>>>>>> d0da4e9b
         if not campaign:
             return {"error": "Campaign not found"}
 
@@ -381,16 +309,8 @@
     user_id: str, status: Optional[str] = None
 ) -> Dict[str, Any]:
     try:
-<<<<<<< HEAD
+        db = get_db()
         campaigns_collection = db.get_collection("campaigns")
-=======
-        # Get database connection (singleton, already initialized at app startup)
-        db = get_sync_db()
-        
-        campaigns_collection = db["campaigns"]
-        
-        # Get campaigns created by this user (with optional status filter)
->>>>>>> d0da4e9b
         query = {"user_id": user_id}
         if status:
             query["status"] = status if isinstance(status, str) else str(status)
