--- conflicted
+++ resolved
@@ -1,10 +1,5 @@
 from typing import Dict, Any
-<<<<<<< HEAD
 from fastapi import HTTPException
-=======
-import math
-from bson import ObjectId
->>>>>>> d0da4e9b
 from app.services.agent_planner_service import plan_limits
 from app.services.rag_service import retrieve_with_rag_then_fallback
 from app.services.response_ranker_service import sort_and_diversify
@@ -14,7 +9,6 @@
 from app.tools.tiktok_influencers import search_tiktok_influencers
 from app.tools.youtube_influencers import search_youtube_influencers
 from app.utils.helpers import parse_follower_count, parse_follower_range
-<<<<<<< HEAD
 from app.models.influencers_model import (
     FindInfluencerRequest,
     MoreInfluencerRequest,
@@ -23,12 +17,6 @@
 )
 from app.db.connection import get_db
 from bson import ObjectId
-=======
-from app.models.influencers_model import FindInfluencerRequest, MoreInfluencerRequest, FindInfluencerLegacyRequest, MoreInfluencerLegacyRequest
-from app.db.connection import get_sync_db
->>>>>>> d0da4e9b
-
-db = get_db()
 
 
 class Agent:
@@ -47,22 +35,13 @@
     Fetches campaign details and uses them for influencer search
     """
     try:
-<<<<<<< HEAD
         # Get campaign details
+        db = get_db()
         campaigns_collection = db.get_collection("campaigns")
         campaign = await campaigns_collection.find_one(
             {"_id": ObjectId(request_data.campaign_id)}
         )
 
-=======
-        # Get database connection (singleton, already initialized at app startup)
-        db = get_sync_db()
-        
-        # Get campaign details
-        campaigns_collection = db["campaigns"]
-        campaign = campaigns_collection.find_one({"_id": ObjectId(request_data.campaign_id)})
-        
->>>>>>> d0da4e9b
         if not campaign:
             return {"error": "Campaign not found"}
 
@@ -398,14 +377,14 @@
     """Simplified wrapper for fetching more influencers based on campaign"""
     try:
         # Create a FindInfluencerRequest with the more count
-        find_request = await find_influencers_by_campaign(
-            FindInfluencerRequest(
-                campaign_id=request_data.campaign_id,
-                user_id=request_data.user_id,
-                limit=request_data.more,
-                exclude_ids=request_data.exclude_ids,
-            ),
+        db = get_db()
+        campaigns_collection = db.get_collection("campaigns")
+        campaign = await campaigns_collection.find_one(
+            {"_id": ObjectId(request_data.campaign_id)}
         )
+        if not campaign:
+            return {"error": "Campaign not found"}
+        find_request = await find_influencers_by_campaign(campaign)
 
         # Use the simplified find function
         return find_request
