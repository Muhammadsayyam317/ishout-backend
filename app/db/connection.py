--- conflicted
+++ resolved
@@ -1,110 +1,76 @@
 from motor.motor_asyncio import AsyncIOMotorClient, AsyncIOMotorDatabase
-from pymongo import MongoClient
-from pymongo.database import Database as PyMongoDatabase
+from dotenv import load_dotenv
 from app.config import config
 
+load_dotenv()
 
-class Database:
-    """Singleton pattern for database connection"""
-
-    _instance: "Database" = None
-    _client: AsyncIOMotorClient | None = None
-    _sync_client: MongoClient | None = None
-    _db: AsyncIOMotorDatabase | None = None
-<<<<<<< HEAD
-    _initialized: bool = False
-=======
-    _sync_db: PyMongoDatabase | None = None
-    _connection_count: int = 0  # Track connection attempts
-    _is_connected: bool = False  # Track connection status
-
-    @staticmethod
-    def connect() -> None:
-        """Connect to MongoDB using environment variables"""
-        # Prevent multiple connections - singleton pattern
-        if Database._is_connected and Database._client is not None:
-            return
-        
-        try:
-            Database._connection_count += 1
-            
-            # Get MongoDB URI and DB name from centralized config
-            mongo_uri = config.MONGODB_ATLAS_URI
-            db_name = config.MONGODB_ATLAS_DB_NAME
-            
-            # Create async and sync clients
-            Database._client = AsyncIOMotorClient(mongo_uri)
-            Database._sync_client = MongoClient(mongo_uri)
-            
-            # Get database instances
-            Database._db = Database._client[db_name]
-            Database._sync_db = Database._sync_client[db_name]
-            
-            Database._is_connected = True
-            
-        except Exception as e:
-            Database._is_connected = False
-            raise RuntimeError(f"Error connecting to MongoDB: {e}")
-
-    @staticmethod
-    def close() -> None:
-        """Close MongoDB connections"""
-        if Database._client is not None:
-            Database._client.close()
-        if Database._sync_client is not None:
-            Database._sync_client.close()
-        Database._client = None
-        Database._sync_client = None
-        Database._db = None
-        Database._sync_db = None
-        Database._is_connected = False
-
-    @staticmethod
-    def get_connection_info() -> dict:
-        """Get connection information for verification"""
-        return {
-            "is_connected": Database._is_connected,
-            "connection_count": Database._connection_count,
-            "has_async_client": Database._client is not None,
-            "has_sync_client": Database._sync_client is not None,
-            "has_db": Database._db is not None,
-            "has_sync_db": Database._sync_db is not None,
-            "async_client_id": id(Database._client) if Database._client else None,
-            "sync_client_id": id(Database._sync_client) if Database._sync_client else None,
-        }
-
-    @staticmethod
-    def get_db() -> AsyncIOMotorDatabase:
-        """Get async database instance"""
-        if Database._db is None:
-            raise RuntimeError("MongoDB database not initialized. Call Database.connect() first.")
-        return Database._db
->>>>>>> d0da4e9b
-
-    @staticmethod
-    def get_sync_db() -> PyMongoDatabase:
-        """Get sync database instance (for legacy code that uses pymongo)"""
-        if Database._sync_db is None:
-            raise RuntimeError("MongoDB sync database not initialized. Call Database.connect() first.")
-        return Database._sync_db
+_client: AsyncIOMotorClient | None = None
+_db: AsyncIOMotorDatabase | None = None
 
 
-# Convenience functions for backward compatibility
-def connect() -> None:
-    Database.connect()
+async def connect() -> None:
+    """Connect to MongoDB and store client and DB globally. Safe to call multiple times."""
+    global _client, _db
+    if _client is not None and _db is not None:
+        return
+    try:
+        _client = AsyncIOMotorClient(
+            config.MONGODB_ATLAS_URI,
+            maxPoolSize=10,
+            minPoolSize=0,
+            serverSelectionTimeoutMS=5000,
+            connectTimeoutMS=5000,
+            retryWrites=True,
+        )
+        _db = _client[config.MONGODB_ATLAS_DB_NAME]
+        await _client.server_info()
+        print("✅ MongoDB connected successfully")
+    except Exception as e:
+        _client = None
+        _db = None
+        raise RuntimeError(f"Error connecting to MongoDB: {e}")
 
 
-def close() -> None:
-    Database.close()
+async def connection_info():
+    """Return MongoDB connection details."""
+    if not _client:
+        raise RuntimeError("MongoDB client not initialized")
+
+    server_status = await _client.admin.command("serverStatus")
+    connections = server_status.get("connections", {})
+
+    info = {
+        "connection_info": {
+            "is_connected": True,
+            "connection_count": connections.get("current", 0),
+            "available": connections.get("available", 0),
+            "total_created": connections.get("totalCreated", 0),
+            "has_async_client": isinstance(_client, AsyncIOMotorClient),
+            "has_db": _db is not None,
+            "async_client_id": id(_client),
+            "db_name": _db.name if _db is not None else None,
+        },
+        "mongodb_server_connections": connections.get("current", 0),
+        "message": f"✅ {connections.get('current', 0)} active MongoDB connection(s)",
+    }
+
+    return info
+
+
+async def close() -> None:
+    """Close MongoDB connection."""
+    global _client, _db
+    if _client is not None:
+        _client.close()
+        print("🧹 MongoDB connection closed.")
+        _client = None
+        _db = None
+    else:
+        print("❌ MongoDB client not initialized.")
 
 
 def get_db() -> AsyncIOMotorDatabase:
-    return Database.get_db()
-
-
-def get_sync_db() -> PyMongoDatabase:
-    return Database.get_sync_db()
-
-
-def get_connection_info() -> dict:
-    return Database.get_connection_info()+    """Return the current MongoDB database instance."""
+    if _db is None:
+        raise RuntimeError("❌ MongoDB database not initialized.")
+    return _db