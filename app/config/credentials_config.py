"""
Centralized Configuration Management
Loads all environment variables from .env file using dotenv (already installed)

This is a best practice because:
1. Single source of truth for all configuration
2. Easy to mock in tests
3. Centralized error handling for missing variables
4. IDE autocomplete support
"""
import os
from dotenv import load_dotenv
from typing import Optional

# Load environment variables from .env file
load_dotenv()


<<<<<<< HEAD
class Config(BaseModel):
    DATABASE_URL: str = Field(default=os.getenv("MONGODB_ATLAS_URI"))
    DB_NAME: str = Field(default=os.getenv("MONGODB_ATLAS_DB_NAME"))

    TWILIO_ACCOUNT_SID: str = Field(default=os.getenv("TWILIO_ACCOUNT_SID"))
    TWILIO_AUTH_TOKEN: str = Field(default=os.getenv("TWILIO_AUTH_TOKEN"))
    TWILLIO_NUMBER: str = Field(default=os.getenv("TWILLIO_NUMBER"))

    MONGODB_ATLAS_URI: str = Field(default=os.getenv("MONGODB_ATLAS_URI"))
    MONGODB_ATLAS_DB_NAME: str = Field(default=os.getenv("MONGODB_ATLAS_DB_NAME"))

    MONGODB_ATLAS_COLLECTION_INFLUENCERS: str = Field(
        default=os.getenv("MONGODB_ATLAS_COLLECTION_INFLUENCERS")
    )
    MONGODB_ATLAS_COLLECTION_TIKTOK: str = Field(
        default=os.getenv("MONGODB_ATLAS_COLLECTION_TIKTOK")
    )
    MONGODB_ATLAS_COLLECTION_YOUTUBE: str = Field(
        default=os.getenv("MONGODB_ATLAS_COLLECTION_YOUTUBE")
    )

    OPENAI_API_KEY: str = Field(default=os.getenv("OPENAI_API_KEY"))
    EMBEDDING_MODEL: str = Field(default=os.getenv("EMBEDDING_MODEL"))
    PORT: int = Field(default=int(os.getenv("PORT")))

    JWT_SECRET_KEY: str = Field(default=os.getenv("JWT_SECRET_KEY"))
    JWT_ALGORITHM: str = Field(default=os.getenv("JWT_ALGORITHM"))
    JWT_ACCESS_TOKEN_EXPIRE_MINUTES: int = Field(
        default=int(os.getenv("JWT_ACCESS_TOKEN_EXPIRE_MINUTES"))
    )


# config singleton instance
=======
class Config:
    """Application settings loaded from environment variables"""
    
    # Server Configuration
    PORT: int = int(os.getenv("PORT", "8000"))
    
    # MongoDB Configuration
    MONGODB_ATLAS_URI: str = os.getenv("MONGODB_ATLAS_URI") or ""
    MONGODB_ATLAS_DB_NAME: str = os.getenv("MONGODB_ATLAS_DB_NAME") or ""
    
    # MongoDB Collections
    MONGODB_ATLAS_COLLECTION_INSTGRAM: str = os.getenv("MONGODB_ATLAS_COLLECTION_INSTGRAM", "instagram")
    MONGODB_ATLAS_COLLECTION_TIKTOK: str = os.getenv("MONGODB_ATLAS_COLLECTION_TIKTOK", "tiktok")
    MONGODB_ATLAS_COLLECTION_YOUTUBE: str = os.getenv("MONGODB_ATLAS_COLLECTION_YOUTUBE", "youtube")
    MONGODB_ATLAS_COLLECTION_INFLUENCERS: Optional[str] = os.getenv("MONGODB_ATLAS_COLLECTION_INFLUENCERS")
    
    # MongoDB Vector Store Configuration
    MONGODB_VECTOR_INDEX_NAME: str = os.getenv("MONGODB_VECTOR_INDEX_NAME", "vector_index")
    MONGODB_TEXT_KEY: str = os.getenv("MONGODB_TEXT_KEY", "text")
    MONGODB_EMBEDDING_KEY: str = os.getenv("MONGODB_EMBEDDING_KEY", "embedding")
    
    # OpenAI Configuration
    OPENAI_API_KEY: str = os.getenv("OPENAI_API_KEY") or ""
    EMBEDDING_MODEL: str = os.getenv("EMBEDDING_MODEL", "text-embedding-3-small")
    
    # JWT Configuration
    JWT_SECRET_KEY: str = os.getenv("JWT_SECRET_KEY") or ""
    JWT_ALGORITHM: str = os.getenv("JWT_ALGORITHM", "HS256")
    JWT_ACCESS_TOKEN_EXPIRE_MINUTES: int = int(os.getenv("JWT_ACCESS_TOKEN_EXPIRE_MINUTES", "720"))
    
    # Twilio Configuration
    TWILIO_ACCOUNT_SID: Optional[str] = os.getenv("TWILIO_ACCOUNT_SID")
    TWILIO_AUTH_TOKEN: Optional[str] = os.getenv("TWILIO_AUTH_TOKEN")
    TWILLIO_NUMBER: Optional[str] = os.getenv("TWILLIO_NUMBER")


# Create singleton instance
>>>>>>> d0da4e9b
config = Config()<|MERGE_RESOLUTION|>--- conflicted
+++ resolved
@@ -1,22 +1,11 @@
-"""
-Centralized Configuration Management
-Loads all environment variables from .env file using dotenv (already installed)
-
-This is a best practice because:
-1. Single source of truth for all configuration
-2. Easy to mock in tests
-3. Centralized error handling for missing variables
-4. IDE autocomplete support
-"""
 import os
 from dotenv import load_dotenv
-from typing import Optional
+from pydantic import BaseModel, Field
 
 # Load environment variables from .env file
 load_dotenv()
 
 
-<<<<<<< HEAD
 class Config(BaseModel):
     DATABASE_URL: str = Field(default=os.getenv("MONGODB_ATLAS_URI"))
     DB_NAME: str = Field(default=os.getenv("MONGODB_ATLAS_DB_NAME"))
@@ -50,43 +39,4 @@
 
 
 # config singleton instance
-=======
-class Config:
-    """Application settings loaded from environment variables"""
-    
-    # Server Configuration
-    PORT: int = int(os.getenv("PORT", "8000"))
-    
-    # MongoDB Configuration
-    MONGODB_ATLAS_URI: str = os.getenv("MONGODB_ATLAS_URI") or ""
-    MONGODB_ATLAS_DB_NAME: str = os.getenv("MONGODB_ATLAS_DB_NAME") or ""
-    
-    # MongoDB Collections
-    MONGODB_ATLAS_COLLECTION_INSTGRAM: str = os.getenv("MONGODB_ATLAS_COLLECTION_INSTGRAM", "instagram")
-    MONGODB_ATLAS_COLLECTION_TIKTOK: str = os.getenv("MONGODB_ATLAS_COLLECTION_TIKTOK", "tiktok")
-    MONGODB_ATLAS_COLLECTION_YOUTUBE: str = os.getenv("MONGODB_ATLAS_COLLECTION_YOUTUBE", "youtube")
-    MONGODB_ATLAS_COLLECTION_INFLUENCERS: Optional[str] = os.getenv("MONGODB_ATLAS_COLLECTION_INFLUENCERS")
-    
-    # MongoDB Vector Store Configuration
-    MONGODB_VECTOR_INDEX_NAME: str = os.getenv("MONGODB_VECTOR_INDEX_NAME", "vector_index")
-    MONGODB_TEXT_KEY: str = os.getenv("MONGODB_TEXT_KEY", "text")
-    MONGODB_EMBEDDING_KEY: str = os.getenv("MONGODB_EMBEDDING_KEY", "embedding")
-    
-    # OpenAI Configuration
-    OPENAI_API_KEY: str = os.getenv("OPENAI_API_KEY") or ""
-    EMBEDDING_MODEL: str = os.getenv("EMBEDDING_MODEL", "text-embedding-3-small")
-    
-    # JWT Configuration
-    JWT_SECRET_KEY: str = os.getenv("JWT_SECRET_KEY") or ""
-    JWT_ALGORITHM: str = os.getenv("JWT_ALGORITHM", "HS256")
-    JWT_ACCESS_TOKEN_EXPIRE_MINUTES: int = int(os.getenv("JWT_ACCESS_TOKEN_EXPIRE_MINUTES", "720"))
-    
-    # Twilio Configuration
-    TWILIO_ACCOUNT_SID: Optional[str] = os.getenv("TWILIO_ACCOUNT_SID")
-    TWILIO_AUTH_TOKEN: Optional[str] = os.getenv("TWILIO_AUTH_TOKEN")
-    TWILLIO_NUMBER: Optional[str] = os.getenv("TWILLIO_NUMBER")
-
-
-# Create singleton instance
->>>>>>> d0da4e9b
 config = Config()