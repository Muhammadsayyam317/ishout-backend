--- conflicted
+++ resolved
@@ -1,23 +1,12 @@
 from typing import List, Optional, Dict, Any
-<<<<<<< HEAD
-from fastapi import HTTPException
-=======
-# Use centralized database connection instead
-from app.db.connection import get_sync_db
-from app.config import config
->>>>>>> d0da4e9b
 from langchain_mongodb import MongoDBAtlasVectorSearch
 from langchain_openai import OpenAIEmbeddings
 from bson import ObjectId
 from app.db.connection import get_db
 from app.config import config
 
-<<<<<<< HEAD
-db = get_db()
-
-=======
-# Embeddings are initialized here, database connection uses centralized connection
->>>>>>> d0da4e9b
+# Removed eager DB fetch to avoid initialization at import time
+
 embeddings = None
 
 
@@ -26,18 +15,15 @@
     global embeddings
     if embeddings is None:
         api_key = config.OPENAI_API_KEY
-<<<<<<< HEAD
         if not api_key:
             raise ValueError("OpenAI API Key not found in environment variables")
-=======
->>>>>>> d0da4e9b
         model = config.EMBEDDING_MODEL
 
         # Create the embeddings client - no fallback
         embeddings = OpenAIEmbeddings(api_key=api_key, model=model)
 
         # Simple test to ensure embeddings work
-        test_embedding = embeddings.embed_query("test query")
+        embeddings.embed_query("test query")
 
     return embeddings
 
@@ -54,34 +40,18 @@
         MongoDBAtlasVectorSearch instance
     """
     emb = initialize_embeddings()
-<<<<<<< HEAD
 
     # Get the index name from environment or use default (same for all platforms)
     index_name = config.MONGODB_VECTOR_INDEX_NAME
 
-=======
-    
-    # Get the index name and keys from centralized config
-    index_name = config.MONGODB_VECTOR_INDEX_NAME
-    
->>>>>>> d0da4e9b
     if platform == "instagram":
         text_key = "pageContent"
     elif platform == "tiktok":
         text_key = "pageContent"
     else:
-<<<<<<< HEAD
-        text_key = os.getenv("MONGODB_TEXT_KEY", "text")
+        text_key = config.MONGODB_TEXT_KEY
 
     embedding_key = config.MONGODB_EMBEDDING_KEY
-=======
-        text_key = config.MONGODB_TEXT_KEY
-    
-    embedding_key = config.MONGODB_EMBEDDING_KEY
-    print(f"Creating vector store with index: {index_name}, text_key: {text_key}, embedding_key: {embedding_key}")
-    
-    
->>>>>>> d0da4e9b
     try:
 
         # Use the exact parameter order from the docs example
@@ -136,23 +106,16 @@
     """
     try:
 
-<<<<<<< HEAD
         # Choose collection by platform
-=======
-        # Ensure embeddings are ready
-        emb = initialize_embeddings()
-        
-        # Use centralized database connection (already initialized at app startup)
-        db = get_sync_db()
-
-        # Choose collection by platform from centralized config
->>>>>>> d0da4e9b
         collection_name = None
         if platform == "instagram":
             collection_name = config.MONGODB_ATLAS_COLLECTION_INSTGRAM
+            collection_name = config.MONGODB_ATLAS_COLLECTION_INSTGRAM
         elif platform == "tiktok":
             collection_name = config.MONGODB_ATLAS_COLLECTION_TIKTOK
+            collection_name = config.MONGODB_ATLAS_COLLECTION_TIKTOK
         elif platform == "youtube":
+            collection_name = config.MONGODB_ATLAS_COLLECTION_YOUTUBE
             collection_name = config.MONGODB_ATLAS_COLLECTION_YOUTUBE
         else:
             raise ValueError(f"Invalid platform specified: {platform}")
@@ -165,11 +128,7 @@
                 f"Collection name is empty for platform {platform}. Check your environment variables."
             )
 
-<<<<<<< HEAD
-        sync_collection = db.get_collection(collection_name)
-=======
-        sync_collection = db[collection_name]
->>>>>>> d0da4e9b
+        sync_collection = get_db().get_collection(collection_name)
 
         store = get_vector_store(sync_collection, platform)
 
@@ -222,7 +181,7 @@
                 )
             else:
                 docs_with_scores = store.similarity_search_with_score(query, k=limit)
-        except Exception as e_ws:
+        except Exception:
             if pre_filter:
                 docs = store.similarity_search(query, k=limit, pre_filter=pre_filter)
             else:
@@ -264,18 +223,15 @@
     Returns:
         Dict with details about the deletion outcome
     """
-<<<<<<< HEAD
     collection_name = None
-=======
-    # Use centralized database connection (already initialized at app startup)
-    db = get_sync_db()
-
->>>>>>> d0da4e9b
     if platform == "instagram":
+        collection_name = config.MONGODB_ATLAS_COLLECTION_INSTGRAM
         collection_name = config.MONGODB_ATLAS_COLLECTION_INSTGRAM
     elif platform == "tiktok":
         collection_name = config.MONGODB_ATLAS_COLLECTION_TIKTOK
+        collection_name = config.MONGODB_ATLAS_COLLECTION_TIKTOK
     elif platform == "youtube":
+        collection_name = config.MONGODB_ATLAS_COLLECTION_YOUTUBE
         collection_name = config.MONGODB_ATLAS_COLLECTION_YOUTUBE
     else:
         raise ValueError(f"Invalid platform specified: {platform}")
@@ -285,11 +241,7 @@
             f"Collection name is empty for platform {platform}. Check your environment variables."
         )
 
-<<<<<<< HEAD
-    collection = db.get_collection(collection_name)
-=======
-    collection = db[collection_name]
->>>>>>> d0da4e9b
+    collection = get_db().get_collection(collection_name)
 
     # Build the deletion filter
     delete_filter: Dict[str, Any] = {}
@@ -304,7 +256,7 @@
 
     # Execute deletion
     if "_id" in delete_filter:
-        result = collection.delete_one(delete_filter)
+        result = await collection.delete_one(delete_filter)
         deleted_count = result.deleted_count
     else:
         raise ValueError(f"Invalid influencer_id format: {influencer_id}")
